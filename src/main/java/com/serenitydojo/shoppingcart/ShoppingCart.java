package com.serenitydojo.shoppingcart;

<<<<<<< HEAD
public class ShoppingCart {

    public void add(int quantity, ShoppingItem item) {}

    public void calculateTotal() {}

    public void addSalesTax() {}

    public void addBags(int numberOfBags) {}
=======
import java.util.ArrayList;
import java.util.HashMap;
import java.util.List;
import java.util.Map;

public class ShoppingCart {

    private List<ItemInCart> shoppingCartContents = new ArrayList<>();
    private double appliedDiscount = 0.0;

    public void add(int quantity, ShoppingItem item) {
        shoppingCartContents.add(new ItemInCart(item,quantity));
    }

    public void addBags(int numberOfBags) {
        ShoppingItem bag = new ShoppingItem("Shopping Bag", "bag", 0.50,"324534563546356","Shop");
        shoppingCartContents.add(new ItemInCart(bag, numberOfBags));
    }

    public void applyDiscount(double discount) {
        ShoppingItem discountLineItem = new ShoppingItem("Discount", "1", -1 * discount,"","");
        shoppingCartContents.add(new ItemInCart(discountLineItem, 1));
    }
>>>>>>> d3f3fe87

    public double getTotal() {
        return shoppingCartContents.stream().mapToDouble(item -> item.getQuantity() * item.getItem().getPrice()).sum();
    }
}<|MERGE_RESOLUTION|>--- conflicted
+++ resolved
@@ -1,16 +1,5 @@
 package com.serenitydojo.shoppingcart;
 
-<<<<<<< HEAD
-public class ShoppingCart {
-
-    public void add(int quantity, ShoppingItem item) {}
-
-    public void calculateTotal() {}
-
-    public void addSalesTax() {}
-
-    public void addBags(int numberOfBags) {}
-=======
 import java.util.ArrayList;
 import java.util.HashMap;
 import java.util.List;
@@ -34,7 +23,6 @@
         ShoppingItem discountLineItem = new ShoppingItem("Discount", "1", -1 * discount,"","");
         shoppingCartContents.add(new ItemInCart(discountLineItem, 1));
     }
->>>>>>> d3f3fe87
 
     public double getTotal() {
         return shoppingCartContents.stream().mapToDouble(item -> item.getQuantity() * item.getItem().getPrice()).sum();
